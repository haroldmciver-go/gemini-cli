/**
 * @license
 * Copyright 2025 Google LLC
 * SPDX-License-Identifier: Apache-2.0
 */

import { Client } from '@modelcontextprotocol/sdk/client/index.js';
import { Transport } from '@modelcontextprotocol/sdk/shared/transport.js';
import { StdioClientTransport } from '@modelcontextprotocol/sdk/client/stdio.js';
import {
  SSEClientTransport,
  SSEClientTransportOptions,
} from '@modelcontextprotocol/sdk/client/sse.js';
import {
  StreamableHTTPClientTransport,
  StreamableHTTPClientTransportOptions,
} from '@modelcontextprotocol/sdk/client/streamableHttp.js';
import { parse } from 'shell-quote';
import { MCPServerConfig } from '../config/config.js';
import { DiscoveredMCPTool } from './mcp-tool.js';
<<<<<<< HEAD
import { z } from 'zod';

=======
>>>>>>> 258c8489
import { FunctionDeclaration, mcpToTool } from '@google/genai';
import { ToolRegistry } from './tool-registry.js';
import { MCPOAuthProvider } from '../mcp/oauth-provider.js';
import { OAuthUtils } from '../mcp/oauth-utils.js';
import { MCPOAuthTokenStorage } from '../mcp/oauth-token-storage.js';
import {
  OpenFilesNotificationSchema,
  IDE_SERVER_NAME,
  ideContext,
} from '../services/ideContext.js';
import { getErrorMessage } from '../utils/errors.js';

export const MCP_DEFAULT_TIMEOUT_MSEC = 10 * 60 * 1000; // default to 10 minutes

/**
 * Enum representing the connection status of an MCP server
 */
export enum MCPServerStatus {
  /** Server is disconnected or experiencing errors */
  DISCONNECTED = 'disconnected',
  /** Server is in the process of connecting */
  CONNECTING = 'connecting',
  /** Server is connected and ready to use */
  CONNECTED = 'connected',
}

/**
 * Enum representing the overall MCP discovery state
 */
export enum MCPDiscoveryState {
  /** Discovery has not started yet */
  NOT_STARTED = 'not_started',
  /** Discovery is currently in progress */
  IN_PROGRESS = 'in_progress',
  /** Discovery has completed (with or without errors) */
  COMPLETED = 'completed',
}

/**
 * Map to track the status of each MCP server within the core package
 */
const mcpServerStatusesInternal: Map<string, MCPServerStatus> = new Map();

/**
 * Track the overall MCP discovery state
 */
let mcpDiscoveryState: MCPDiscoveryState = MCPDiscoveryState.NOT_STARTED;

/**
 * Map to track which MCP servers have been discovered to require OAuth
 */
export const mcpServerRequiresOAuth: Map<string, boolean> = new Map();

/**
 * Event listeners for MCP server status changes
 */
type StatusChangeListener = (
  serverName: string,
  status: MCPServerStatus,
) => void;
const statusChangeListeners: StatusChangeListener[] = [];

/**
 * Add a listener for MCP server status changes
 */
export function addMCPStatusChangeListener(
  listener: StatusChangeListener,
): void {
  statusChangeListeners.push(listener);
}

/**
 * Remove a listener for MCP server status changes
 */
export function removeMCPStatusChangeListener(
  listener: StatusChangeListener,
): void {
  const index = statusChangeListeners.indexOf(listener);
  if (index !== -1) {
    statusChangeListeners.splice(index, 1);
  }
}

/**
 * Update the status of an MCP server
 */
function updateMCPServerStatus(
  serverName: string,
  status: MCPServerStatus,
): void {
  mcpServerStatusesInternal.set(serverName, status);
  // Notify all listeners
  for (const listener of statusChangeListeners) {
    listener(serverName, status);
  }
}

/**
 * Get the current status of an MCP server
 */
export function getMCPServerStatus(serverName: string): MCPServerStatus {
  return (
    mcpServerStatusesInternal.get(serverName) || MCPServerStatus.DISCONNECTED
  );
}

/**
 * Get all MCP server statuses
 */
export function getAllMCPServerStatuses(): Map<string, MCPServerStatus> {
  return new Map(mcpServerStatusesInternal);
}

/**
 * Get the current MCP discovery state
 */
export function getMCPDiscoveryState(): MCPDiscoveryState {
  return mcpDiscoveryState;
}

/**
 * Parse www-authenticate header to extract OAuth metadata URI.
 *
 * @param wwwAuthenticate The www-authenticate header value
 * @returns The resource metadata URI if found, null otherwise
 */
function _parseWWWAuthenticate(wwwAuthenticate: string): string | null {
  // Parse header like: Bearer realm="MCP Server", resource_metadata_uri="https://..."
  const resourceMetadataMatch = wwwAuthenticate.match(
    /resource_metadata_uri="([^"]+)"/,
  );
  return resourceMetadataMatch ? resourceMetadataMatch[1] : null;
}

/**
 * Extract WWW-Authenticate header from error message string.
 * This is a more robust approach than regex matching.
 *
 * @param errorString The error message string
 * @returns The www-authenticate header value if found, null otherwise
 */
function extractWWWAuthenticateHeader(errorString: string): string | null {
  // Try multiple patterns to extract the header
  const patterns = [
    /www-authenticate:\s*([^\n\r]+)/i,
    /WWW-Authenticate:\s*([^\n\r]+)/i,
    /"www-authenticate":\s*"([^"]+)"/i,
    /'www-authenticate':\s*'([^']+)'/i,
  ];

  for (const pattern of patterns) {
    const match = errorString.match(pattern);
    if (match) {
      return match[1].trim();
    }
  }

  return null;
}

/**
 * Handle automatic OAuth discovery and authentication for a server.
 *
 * @param mcpServerName The name of the MCP server
 * @param mcpServerConfig The MCP server configuration
 * @param wwwAuthenticate The www-authenticate header value
 * @returns True if OAuth was successfully configured and authenticated, false otherwise
 */
async function handleAutomaticOAuth(
  mcpServerName: string,
  mcpServerConfig: MCPServerConfig,
  wwwAuthenticate: string,
): Promise<boolean> {
  try {
    console.log(`🔐 '${mcpServerName}' requires OAuth authentication`);

    // Always try to parse the resource metadata URI from the www-authenticate header
    let oauthConfig;
    const resourceMetadataUri =
      OAuthUtils.parseWWWAuthenticateHeader(wwwAuthenticate);
    if (resourceMetadataUri) {
      oauthConfig = await OAuthUtils.discoverOAuthConfig(resourceMetadataUri);
    } else if (mcpServerConfig.url) {
      // Fallback: try to discover OAuth config from the base URL for SSE
      const sseUrl = new URL(mcpServerConfig.url);
      const baseUrl = `${sseUrl.protocol}//${sseUrl.host}`;
      oauthConfig = await OAuthUtils.discoverOAuthConfig(baseUrl);
    } else if (mcpServerConfig.httpUrl) {
      // Fallback: try to discover OAuth config from the base URL for HTTP
      const httpUrl = new URL(mcpServerConfig.httpUrl);
      const baseUrl = `${httpUrl.protocol}//${httpUrl.host}`;
      oauthConfig = await OAuthUtils.discoverOAuthConfig(baseUrl);
    }

    if (!oauthConfig) {
      console.error(
        `❌ Could not configure OAuth for '${mcpServerName}' - please authenticate manually with /mcp auth ${mcpServerName}`,
      );
      return false;
    }

    // OAuth configuration discovered - proceed with authentication

    // Create OAuth configuration for authentication
    const oauthAuthConfig = {
      enabled: true,
      authorizationUrl: oauthConfig.authorizationUrl,
      tokenUrl: oauthConfig.tokenUrl,
      scopes: oauthConfig.scopes || [],
    };

    // Perform OAuth authentication
    console.log(
      `Starting OAuth authentication for server '${mcpServerName}'...`,
    );
    await MCPOAuthProvider.authenticate(mcpServerName, oauthAuthConfig);

    console.log(
      `OAuth authentication successful for server '${mcpServerName}'`,
    );
    return true;
  } catch (error) {
    console.error(
      `Failed to handle automatic OAuth for server '${mcpServerName}': ${getErrorMessage(error)}`,
    );
    return false;
  }
}

/**
 * Create a transport with OAuth token for the given server configuration.
 *
 * @param mcpServerName The name of the MCP server
 * @param mcpServerConfig The MCP server configuration
 * @param accessToken The OAuth access token
 * @returns The transport with OAuth token, or null if creation fails
 */
async function createTransportWithOAuth(
  mcpServerName: string,
  mcpServerConfig: MCPServerConfig,
  accessToken: string,
): Promise<StreamableHTTPClientTransport | SSEClientTransport | null> {
  try {
    if (mcpServerConfig.httpUrl) {
      // Create HTTP transport with OAuth token
      const oauthTransportOptions: StreamableHTTPClientTransportOptions = {
        requestInit: {
          headers: {
            ...mcpServerConfig.headers,
            Authorization: `Bearer ${accessToken}`,
          },
        },
      };

      return new StreamableHTTPClientTransport(
        new URL(mcpServerConfig.httpUrl),
        oauthTransportOptions,
      );
    } else if (mcpServerConfig.url) {
      // Create SSE transport with OAuth token in Authorization header
      return new SSEClientTransport(new URL(mcpServerConfig.url), {
        requestInit: {
          headers: {
            ...mcpServerConfig.headers,
            Authorization: `Bearer ${accessToken}`,
          },
        },
      });
    }

    return null;
  } catch (error) {
    console.error(
      `Failed to create OAuth transport for server '${mcpServerName}': ${getErrorMessage(error)}`,
    );
    return null;
  }
}

/**
 * Discovers tools from all configured MCP servers and registers them with the tool registry.
 * It orchestrates the connection and discovery process for each server defined in the
 * configuration, as well as any server specified via a command-line argument.
 *
 * @param mcpServers A record of named MCP server configurations.
 * @param mcpServerCommand An optional command string for a dynamically specified MCP server.
 * @param toolRegistry The central registry where discovered tools will be registered.
 * @returns A promise that resolves when the discovery process has been attempted for all servers.
 */
export async function discoverMcpTools(
  mcpServers: Record<string, MCPServerConfig>,
  mcpServerCommand: string | undefined,
  toolRegistry: ToolRegistry,
  debugMode: boolean,
): Promise<void> {
  mcpDiscoveryState = MCPDiscoveryState.IN_PROGRESS;
  try {
    mcpServers = populateMcpServerCommand(mcpServers, mcpServerCommand);

    const discoveryPromises = Object.entries(mcpServers).map(
      ([mcpServerName, mcpServerConfig]) =>
        connectAndDiscover(
          mcpServerName,
          mcpServerConfig,
          toolRegistry,
          debugMode,
        ),
    );
    await Promise.all(discoveryPromises);
  } finally {
    mcpDiscoveryState = MCPDiscoveryState.COMPLETED;
  }
}

/** Visible for Testing */
export function populateMcpServerCommand(
  mcpServers: Record<string, MCPServerConfig>,
  mcpServerCommand: string | undefined,
): Record<string, MCPServerConfig> {
  if (mcpServerCommand) {
    const cmd = mcpServerCommand;
    const args = parse(cmd, process.env) as string[];
    if (args.some((arg) => typeof arg !== 'string')) {
      throw new Error('failed to parse mcpServerCommand: ' + cmd);
    }
    // use generic server name 'mcp'
    mcpServers['mcp'] = {
      command: args[0],
      args: args.slice(1),
    };
  }
  return mcpServers;
}

/**
 * Connects to an MCP server and discovers available tools, registering them with the tool registry.
 * This function handles the complete lifecycle of connecting to a server, discovering tools,
 * and cleaning up resources if no tools are found.
 *
 * @param mcpServerName The name identifier for this MCP server
 * @param mcpServerConfig Configuration object containing connection details
 * @param toolRegistry The registry to register discovered tools with
 * @returns Promise that resolves when discovery is complete
 */
export async function connectAndDiscover(
  mcpServerName: string,
  mcpServerConfig: MCPServerConfig,
  toolRegistry: ToolRegistry,
  debugMode: boolean,
): Promise<void> {
  updateMCPServerStatus(mcpServerName, MCPServerStatus.CONNECTING);

  try {
    const mcpClient = await connectToMcpServer(
      mcpServerName,
      mcpServerConfig,
      debugMode,
    );
    try {
      updateMCPServerStatus(mcpServerName, MCPServerStatus.CONNECTED);

      mcpClient.onerror = (error) => {
        console.error(`MCP ERROR (${mcpServerName}):`, error.toString());
        updateMCPServerStatus(mcpServerName, MCPServerStatus.DISCONNECTED);
        if (mcpServerName === IDE_SERVER_NAME) {
          ideContext.clearOpenFilesContext();
        }
      };

      if (mcpServerName === IDE_SERVER_NAME) {
        mcpClient.setNotificationHandler(
          OpenFilesNotificationSchema,
          (notification) => {
            ideContext.setOpenFilesContext(notification.params);
          },
        );
      }

      await discoverPrompts(mcpServerName, mcpClient);

      const tools = await discoverTools(
        mcpServerName,
        mcpServerConfig,
        mcpClient,
      );
      for (const tool of tools) {
        toolRegistry.registerTool(tool);
      }
    } catch (error) {
      mcpClient.close();
      throw error;
    }
  } catch (error) {
    console.error(
      `Error connecting to MCP server '${mcpServerName}': ${getErrorMessage(
        error,
      )}`,
    );
    updateMCPServerStatus(mcpServerName, MCPServerStatus.DISCONNECTED);
  }
}

/**
 * Discovers and sanitizes tools from a connected MCP client.
 * It retrieves function declarations from the client, filters out disabled tools,
 * generates valid names for them, and wraps them in `DiscoveredMCPTool` instances.
 *
 * @param mcpServerName The name of the MCP server.
 * @param mcpServerConfig The configuration for the MCP server.
 * @param mcpClient The active MCP client instance.
 * @returns A promise that resolves to an array of discovered and enabled tools.
 * @throws An error if no enabled tools are found or if the server provides invalid function declarations.
 */
export async function discoverTools(
  mcpServerName: string,
  mcpServerConfig: MCPServerConfig,
  mcpClient: Client,
): Promise<DiscoveredMCPTool[]> {
  try {
    const mcpCallableTool = mcpToTool(mcpClient);
    const tool = await mcpCallableTool.tool();

    if (!Array.isArray(tool.functionDeclarations)) {
      throw new Error(`Server did not return valid function declarations.`);
    }

    const discoveredTools: DiscoveredMCPTool[] = [];
    for (const funcDecl of tool.functionDeclarations) {
      if (!isEnabled(funcDecl, mcpServerName, mcpServerConfig)) {
        continue;
      }

      discoveredTools.push(
        new DiscoveredMCPTool(
          mcpCallableTool,
          mcpServerName,
          funcDecl.name!,
          funcDecl.description ?? '',
          funcDecl.parametersJsonSchema ?? { type: 'object', properties: {} },
          mcpServerConfig.timeout ?? MCP_DEFAULT_TIMEOUT_MSEC,
          mcpServerConfig.trust,
        ),
      );
      console.log(`Discovered tool: ${funcDecl.name}`);
    }
    if (discoveredTools.length === 0) {
      throw Error('No enabled tools found');
    }
    return discoveredTools;
  } catch (error) {
    throw new Error(`Error discovering tools: ${error}`);
  }
}

const PromptListResponseSchema = z.object({
  prompts: z.array(
    z.object({
      name: z.string(),
      description: z.string().optional(),
    }),
  ),
});

/**
 * Discovers and logs prompts from a connected MCP client.
 * It retrieves prompt declarations from the client and logs their names.
 *
 * @param mcpServerName The name of the MCP server.
 * @param mcpClient The active MCP client instance.
 */
export async function discoverPrompts(
  mcpServerName: string,
  mcpClient: Client,
): Promise<void> {
  try {
    const response = await mcpClient.request(
      { method: 'prompts/list', params: {} },
      PromptListResponseSchema,
    );

    const promptNames = response.prompts.map((p) => p.name);

    if (promptNames.length > 0) {
      console.log(
        `Discovered prompts from ${mcpServerName}: ${promptNames.join(', ')}`,
      );
    }
  } catch (error) {
    console.error(error);
  }
}

/**
 * Creates and connects an MCP client to a server based on the provided configuration.
 * It determines the appropriate transport (Stdio, SSE, or Streamable HTTP) and
 * establishes a connection. It also applies a patch to handle request timeouts.
 *
 * @param mcpServerName The name of the MCP server, used for logging and identification.
 * @param mcpServerConfig The configuration specifying how to connect to the server.
 * @returns A promise that resolves to a connected MCP `Client` instance.
 * @throws An error if the connection fails or the configuration is invalid.
 */
export async function connectToMcpServer(
  mcpServerName: string,
  mcpServerConfig: MCPServerConfig,
  debugMode: boolean,
): Promise<Client> {
  const mcpClient = new Client({
    name: 'gemini-cli-mcp-client',
    version: '0.0.1',
  });

  // patch Client.callTool to use request timeout as genai McpCallTool.callTool does not do it
  // TODO: remove this hack once GenAI SDK does callTool with request options
  if ('callTool' in mcpClient) {
    const origCallTool = mcpClient.callTool.bind(mcpClient);
    mcpClient.callTool = function (params, resultSchema, options) {
      return origCallTool(params, resultSchema, {
        ...options,
        timeout: mcpServerConfig.timeout ?? MCP_DEFAULT_TIMEOUT_MSEC,
      });
    };
  }

  try {
    const transport = await createTransport(
      mcpServerName,
      mcpServerConfig,
      debugMode,
    );
    try {
      await mcpClient.connect(transport, {
        timeout: mcpServerConfig.timeout ?? MCP_DEFAULT_TIMEOUT_MSEC,
      });
      return mcpClient;
    } catch (error) {
      await transport.close();
      throw error;
    }
  } catch (error) {
    // Check if this is a 401 error that might indicate OAuth is required
    const errorString = String(error);
    if (
      errorString.includes('401') &&
      (mcpServerConfig.httpUrl || mcpServerConfig.url)
    ) {
      mcpServerRequiresOAuth.set(mcpServerName, true);
      // Only trigger automatic OAuth discovery for HTTP servers or when OAuth is explicitly configured
      // For SSE servers, we should not trigger new OAuth flows automatically
      const shouldTriggerOAuth =
        mcpServerConfig.httpUrl || mcpServerConfig.oauth?.enabled;

      if (!shouldTriggerOAuth) {
        // For SSE servers without explicit OAuth config, if a token was found but rejected, report it accurately.
        const credentials = await MCPOAuthTokenStorage.getToken(mcpServerName);
        if (credentials) {
          const hasStoredTokens = await MCPOAuthProvider.getValidToken(
            mcpServerName,
            {
              // Pass client ID if available
              clientId: credentials.clientId,
            },
          );
          if (hasStoredTokens) {
            console.log(
              `Stored OAuth token for SSE server '${mcpServerName}' was rejected. ` +
                `Please re-authenticate using: /mcp auth ${mcpServerName}`,
            );
          } else {
            console.log(
              `401 error received for SSE server '${mcpServerName}' without OAuth configuration. ` +
                `Please authenticate using: /mcp auth ${mcpServerName}`,
            );
          }
        }
        throw new Error(
          `401 error received for SSE server '${mcpServerName}' without OAuth configuration. ` +
            `Please authenticate using: /mcp auth ${mcpServerName}`,
        );
      }

      // Try to extract www-authenticate header from the error
      let wwwAuthenticate = extractWWWAuthenticateHeader(errorString);

      // If we didn't get the header from the error string, try to get it from the server
      if (!wwwAuthenticate && mcpServerConfig.url) {
        console.log(
          `No www-authenticate header in error, trying to fetch it from server...`,
        );
        try {
          const response = await fetch(mcpServerConfig.url, {
            method: 'HEAD',
            headers: {
              Accept: 'text/event-stream',
            },
            signal: AbortSignal.timeout(5000),
          });

          if (response.status === 401) {
            wwwAuthenticate = response.headers.get('www-authenticate');
            if (wwwAuthenticate) {
              console.log(
                `Found www-authenticate header from server: ${wwwAuthenticate}`,
              );
            }
          }
        } catch (fetchError) {
          console.debug(
            `Failed to fetch www-authenticate header: ${getErrorMessage(fetchError)}`,
          );
        }
      }

      if (wwwAuthenticate) {
        console.log(
          `Received 401 with www-authenticate header: ${wwwAuthenticate}`,
        );

        // Try automatic OAuth discovery and authentication
        const oauthSuccess = await handleAutomaticOAuth(
          mcpServerName,
          mcpServerConfig,
          wwwAuthenticate,
        );
        if (oauthSuccess) {
          // Retry connection with OAuth token
          console.log(
            `Retrying connection to '${mcpServerName}' with OAuth token...`,
          );

          // Get the valid token - we need to create a proper OAuth config
          // The token should already be available from the authentication process
          const credentials =
            await MCPOAuthTokenStorage.getToken(mcpServerName);
          if (credentials) {
            const accessToken = await MCPOAuthProvider.getValidToken(
              mcpServerName,
              {
                // Pass client ID if available
                clientId: credentials.clientId,
              },
            );

            if (accessToken) {
              // Create transport with OAuth token
              const oauthTransport = await createTransportWithOAuth(
                mcpServerName,
                mcpServerConfig,
                accessToken,
              );
              if (oauthTransport) {
                try {
                  await mcpClient.connect(oauthTransport, {
                    timeout:
                      mcpServerConfig.timeout ?? MCP_DEFAULT_TIMEOUT_MSEC,
                  });
                  // Connection successful with OAuth
                  return mcpClient;
                } catch (retryError) {
                  console.error(
                    `Failed to connect with OAuth token: ${getErrorMessage(
                      retryError,
                    )}`,
                  );
                  throw retryError;
                }
              } else {
                console.error(
                  `Failed to create OAuth transport for server '${mcpServerName}'`,
                );
                throw new Error(
                  `Failed to create OAuth transport for server '${mcpServerName}'`,
                );
              }
            } else {
              console.error(
                `Failed to get OAuth token for server '${mcpServerName}'`,
              );
              throw new Error(
                `Failed to get OAuth token for server '${mcpServerName}'`,
              );
            }
          } else {
            console.error(
              `Failed to get credentials for server '${mcpServerName}' after successful OAuth authentication`,
            );
            throw new Error(
              `Failed to get credentials for server '${mcpServerName}' after successful OAuth authentication`,
            );
          }
        } else {
          console.error(
            `Failed to handle automatic OAuth for server '${mcpServerName}'`,
          );
          throw new Error(
            `Failed to handle automatic OAuth for server '${mcpServerName}'`,
          );
        }
      } else {
        // No www-authenticate header found, but we got a 401
        // Only try OAuth discovery for HTTP servers or when OAuth is explicitly configured
        // For SSE servers, we should not trigger new OAuth flows automatically
        const shouldTryDiscovery =
          mcpServerConfig.httpUrl || mcpServerConfig.oauth?.enabled;

        if (!shouldTryDiscovery) {
          const credentials =
            await MCPOAuthTokenStorage.getToken(mcpServerName);
          if (credentials) {
            const hasStoredTokens = await MCPOAuthProvider.getValidToken(
              mcpServerName,
              {
                // Pass client ID if available
                clientId: credentials.clientId,
              },
            );
            if (hasStoredTokens) {
              console.log(
                `Stored OAuth token for SSE server '${mcpServerName}' was rejected. ` +
                  `Please re-authenticate using: /mcp auth ${mcpServerName}`,
              );
            } else {
              console.log(
                `401 error received for SSE server '${mcpServerName}' without OAuth configuration. ` +
                  `Please authenticate using: /mcp auth ${mcpServerName}`,
              );
            }
          }
          throw new Error(
            `401 error received for SSE server '${mcpServerName}' without OAuth configuration. ` +
              `Please authenticate using: /mcp auth ${mcpServerName}`,
          );
        }

        // For SSE servers, try to discover OAuth configuration from the base URL
        console.log(`🔍 Attempting OAuth discovery for '${mcpServerName}'...`);

        if (mcpServerConfig.url) {
          const sseUrl = new URL(mcpServerConfig.url);
          const baseUrl = `${sseUrl.protocol}//${sseUrl.host}`;

          try {
            // Try to discover OAuth configuration from the base URL
            const oauthConfig = await OAuthUtils.discoverOAuthConfig(baseUrl);
            if (oauthConfig) {
              console.log(
                `Discovered OAuth configuration from base URL for server '${mcpServerName}'`,
              );

              // Create OAuth configuration for authentication
              const oauthAuthConfig = {
                enabled: true,
                authorizationUrl: oauthConfig.authorizationUrl,
                tokenUrl: oauthConfig.tokenUrl,
                scopes: oauthConfig.scopes || [],
              };

              // Perform OAuth authentication
              console.log(
                `Starting OAuth authentication for server '${mcpServerName}'...`,
              );
              await MCPOAuthProvider.authenticate(
                mcpServerName,
                oauthAuthConfig,
              );

              // Retry connection with OAuth token
              const credentials =
                await MCPOAuthTokenStorage.getToken(mcpServerName);
              if (credentials) {
                const accessToken = await MCPOAuthProvider.getValidToken(
                  mcpServerName,
                  {
                    // Pass client ID if available
                    clientId: credentials.clientId,
                  },
                );
                if (accessToken) {
                  // Create transport with OAuth token
                  const oauthTransport = await createTransportWithOAuth(
                    mcpServerName,
                    mcpServerConfig,
                    accessToken,
                  );
                  if (oauthTransport) {
                    try {
                      await mcpClient.connect(oauthTransport, {
                        timeout:
                          mcpServerConfig.timeout ?? MCP_DEFAULT_TIMEOUT_MSEC,
                      });
                      // Connection successful with OAuth
                      return mcpClient;
                    } catch (retryError) {
                      console.error(
                        `Failed to connect with OAuth token: ${getErrorMessage(
                          retryError,
                        )}`,
                      );
                      throw retryError;
                    }
                  } else {
                    console.error(
                      `Failed to create OAuth transport for server '${mcpServerName}'`,
                    );
                    throw new Error(
                      `Failed to create OAuth transport for server '${mcpServerName}'`,
                    );
                  }
                } else {
                  console.error(
                    `Failed to get OAuth token for server '${mcpServerName}'`,
                  );
                  throw new Error(
                    `Failed to get OAuth token for server '${mcpServerName}'`,
                  );
                }
              } else {
                console.error(
                  `Failed to get stored credentials for server '${mcpServerName}'`,
                );
                throw new Error(
                  `Failed to get stored credentials for server '${mcpServerName}'`,
                );
              }
            } else {
              console.error(
                `❌ Could not configure OAuth for '${mcpServerName}' - please authenticate manually with /mcp auth ${mcpServerName}`,
              );
              throw new Error(
                `OAuth configuration failed for '${mcpServerName}'. Please authenticate manually with /mcp auth ${mcpServerName}`,
              );
            }
          } catch (discoveryError) {
            console.error(
              `❌ OAuth discovery failed for '${mcpServerName}' - please authenticate manually with /mcp auth ${mcpServerName}`,
            );
            throw discoveryError;
          }
        } else {
          console.error(
            `❌ '${mcpServerName}' requires authentication but no OAuth configuration found`,
          );
          throw new Error(
            `MCP server '${mcpServerName}' requires authentication. Please configure OAuth or check server settings.`,
          );
        }
      }
    } else {
      // Handle other connection errors
      // Create a concise error message
      const errorMessage = (error as Error).message || String(error);
      const isNetworkError =
        errorMessage.includes('ENOTFOUND') ||
        errorMessage.includes('ECONNREFUSED');

      let conciseError: string;
      if (isNetworkError) {
        conciseError = `Cannot connect to '${mcpServerName}' - server may be down or URL incorrect`;
      } else {
        conciseError = `Connection failed for '${mcpServerName}': ${errorMessage}`;
      }

      if (process.env.SANDBOX) {
        conciseError += ` (check sandbox availability)`;
      }

      throw new Error(conciseError);
    }
  }
}

/** Visible for Testing */
export async function createTransport(
  mcpServerName: string,
  mcpServerConfig: MCPServerConfig,
  debugMode: boolean,
): Promise<Transport> {
  // Check if we have OAuth configuration or stored tokens
  let accessToken: string | null = null;
  let hasOAuthConfig = mcpServerConfig.oauth?.enabled;

  if (hasOAuthConfig && mcpServerConfig.oauth) {
    accessToken = await MCPOAuthProvider.getValidToken(
      mcpServerName,
      mcpServerConfig.oauth,
    );

    if (!accessToken) {
      console.error(
        `MCP server '${mcpServerName}' requires OAuth authentication. ` +
          `Please authenticate using the /mcp auth command.`,
      );
      throw new Error(
        `MCP server '${mcpServerName}' requires OAuth authentication. ` +
          `Please authenticate using the /mcp auth command.`,
      );
    }
  } else {
    // Check if we have stored OAuth tokens for this server (from previous authentication)
    const credentials = await MCPOAuthTokenStorage.getToken(mcpServerName);
    if (credentials) {
      accessToken = await MCPOAuthProvider.getValidToken(mcpServerName, {
        // Pass client ID if available
        clientId: credentials.clientId,
      });

      if (accessToken) {
        hasOAuthConfig = true;
        console.log(`Found stored OAuth token for server '${mcpServerName}'`);
      }
    }
  }

  if (mcpServerConfig.httpUrl) {
    const transportOptions: StreamableHTTPClientTransportOptions = {};

    // Set up headers with OAuth token if available
    if (hasOAuthConfig && accessToken) {
      transportOptions.requestInit = {
        headers: {
          ...mcpServerConfig.headers,
          Authorization: `Bearer ${accessToken}`,
        },
      };
    } else if (mcpServerConfig.headers) {
      transportOptions.requestInit = {
        headers: mcpServerConfig.headers,
      };
    }

    return new StreamableHTTPClientTransport(
      new URL(mcpServerConfig.httpUrl),
      transportOptions,
    );
  }

  if (mcpServerConfig.url) {
    const transportOptions: SSEClientTransportOptions = {};

    // Set up headers with OAuth token if available
    if (hasOAuthConfig && accessToken) {
      transportOptions.requestInit = {
        headers: {
          ...mcpServerConfig.headers,
          Authorization: `Bearer ${accessToken}`,
        },
      };
    } else if (mcpServerConfig.headers) {
      transportOptions.requestInit = {
        headers: mcpServerConfig.headers,
      };
    }

    return new SSEClientTransport(
      new URL(mcpServerConfig.url),
      transportOptions,
    );
  }

  if (mcpServerConfig.command) {
    const transport = new StdioClientTransport({
      command: mcpServerConfig.command,
      args: mcpServerConfig.args || [],
      env: {
        ...process.env,
        ...(mcpServerConfig.env || {}),
      } as Record<string, string>,
      cwd: mcpServerConfig.cwd,
      stderr: 'pipe',
    });
    if (debugMode) {
      transport.stderr!.on('data', (data) => {
        const stderrStr = data.toString().trim();
        console.debug(`[DEBUG] [MCP STDERR (${mcpServerName})]: `, stderrStr);
      });
    }
    return transport;
  }

  throw new Error(
    `Invalid configuration: missing httpUrl (for Streamable HTTP), url (for SSE), and command (for stdio).`,
  );
}

/** Visible for testing */
export function isEnabled(
  funcDecl: FunctionDeclaration,
  mcpServerName: string,
  mcpServerConfig: MCPServerConfig,
): boolean {
  if (!funcDecl.name) {
    console.warn(
      `Discovered a function declaration without a name from MCP server '${mcpServerName}'. Skipping.`,
    );
    return false;
  }
  const { includeTools, excludeTools } = mcpServerConfig;

  // excludeTools takes precedence over includeTools
  if (excludeTools && excludeTools.includes(funcDecl.name)) {
    return false;
  }

  return (
    !includeTools ||
    includeTools.some(
      (tool) => tool === funcDecl.name || tool.startsWith(`${funcDecl.name}(`),
    )
  );
}<|MERGE_RESOLUTION|>--- conflicted
+++ resolved
@@ -18,11 +18,8 @@
 import { parse } from 'shell-quote';
 import { MCPServerConfig } from '../config/config.js';
 import { DiscoveredMCPTool } from './mcp-tool.js';
-<<<<<<< HEAD
 import { z } from 'zod';
 
-=======
->>>>>>> 258c8489
 import { FunctionDeclaration, mcpToTool } from '@google/genai';
 import { ToolRegistry } from './tool-registry.js';
 import { MCPOAuthProvider } from '../mcp/oauth-provider.js';
