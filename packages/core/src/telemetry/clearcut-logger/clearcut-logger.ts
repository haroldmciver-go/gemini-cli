--- conflicted
+++ resolved
@@ -86,14 +86,7 @@
     });
   }
 
-<<<<<<< HEAD
-  flushToClearcut(): Promise<LogResponse> {
-=======
   async flushToClearcut(): Promise<LogResponse> {
-    if (this.config?.getDebugMode()) {
-      console.log('Flushing log events to Clearcut.');
-    }
->>>>>>> a4097ae6
     const eventsToSend = [...this.events];
     this.events.length = 0;
 
