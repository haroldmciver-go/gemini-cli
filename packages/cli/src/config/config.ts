--- conflicted
+++ resolved
@@ -206,9 +206,6 @@
   sessionId: string,
 ): Promise<Config> {
   const argv = await parseArguments();
-<<<<<<< HEAD
-  const debugMode = argv.debug || true;
-=======
   const debugMode =
     argv.debug ||
     [process.env.DEBUG, process.env.DEBUG_MODE].some(
@@ -219,7 +216,6 @@
     extensions,
     argv.extensions || [],
   );
->>>>>>> 27a2d8af
 
   // Set the context filename in the server's memoryTool module BEFORE loading memory
   // TODO(b/343434939): This is a bit of a hack. The contextFileName should ideally be passed
